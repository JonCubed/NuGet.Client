﻿// Copyright (c) .NET Foundation. All rights reserved.
// Licensed under the Apache License, Version 2.0. See License.txt in the project root for license information.

using System;
using System.Collections.Concurrent;
using System.Collections.Generic;
using System.Diagnostics;
using System.Globalization;
using System.IO;
using System.Linq;
using System.Threading;
using System.Threading.Tasks;
using NuGet.Common;
using NuGet.DependencyResolver;
using NuGet.Frameworks;
using NuGet.LibraryModel;
using NuGet.Packaging;
using NuGet.Packaging.Core;
using NuGet.ProjectModel;
using NuGet.Repositories;
using NuGet.RuntimeModel;
using NuGet.Versioning;

namespace NuGet.Commands
{
    public class RestoreCommand
    {
        private readonly ICollectorLogger _logger;
        private readonly RestoreRequest _request;

        private bool _success = true;
        private readonly Dictionary<NuGetFramework, RuntimeGraph> _runtimeGraphCache = new Dictionary<NuGetFramework, RuntimeGraph>();
        private readonly ConcurrentDictionary<PackageIdentity, RuntimeGraph> _runtimeGraphCacheByPackage

            = new ConcurrentDictionary<PackageIdentity, RuntimeGraph>(PackageIdentity.Comparer);
        private readonly Dictionary<RestoreTargetGraph, Dictionary<string, LibraryIncludeFlags>> _includeFlagGraphs
            = new Dictionary<RestoreTargetGraph, Dictionary<string, LibraryIncludeFlags>>();

        public RestoreCommand(RestoreRequest request)
        {

            _request = request ?? throw new ArgumentNullException(nameof(request));

            // Validate the lock file version requested
            if (_request.LockFileVersion < 1 || _request.LockFileVersion > LockFileFormat.Version)
            {
                Debug.Fail($"Lock file version {_request.LockFileVersion} is not supported.");
                throw new ArgumentOutOfRangeException(nameof(_request.LockFileVersion));
            }

            var collectorLogger = new CollectorLogger(_request.Log, request.HideWarningsAndErrors);
            _logger = collectorLogger;
        }

        public Task<RestoreResult> ExecuteAsync()
        {
            return ExecuteAsync(CancellationToken.None);
        }

        public async Task<RestoreResult> ExecuteAsync(CancellationToken token)
        {
            var restoreTime = Stopwatch.StartNew();

            // Local package folders (non-sources)
            var localRepositories = new List<NuGetv3LocalRepository>
            {
                _request.DependencyProviders.GlobalPackages
            };

            localRepositories.AddRange(_request.DependencyProviders.FallbackPackageFolders);
<<<<<<< HEAD
            
            var contextForProject = CreateRemoteWalkContext(_request);
            CacheFile cacheFile = null;
            if (NoOpRestoreUtilities.IsNoOpSupported(_request)) {
                var cacheFileAndStatus = EvaluateCacheFile();
                cacheFile = cacheFileAndStatus.Key;
                if (cacheFileAndStatus.Value)
                {
                    if(NoOpRestoreUtilities.VerifyAssetsAndMSBuildFilesAndPackagesArePresent(_request))
                    {
                        restoreTime.Stop();

                        return new NoOpRestoreResult(
                            _success,
                            _request.ExistingLockFile,
                            _request.ExistingLockFile,
                            _request.ExistingLockFile.Path,
                            cacheFile,
                            _request.Project.RestoreMetadata.CacheFilePath,
                            _request.ProjectStyle,
                            restoreTime.Elapsed);
                    }
                }
            }
=======

            var contextForProject = CreateRemoteWalkContext(_request, _logger);
>>>>>>> 92ed4142

            // Restore
            var graphs = await ExecuteRestoreAsync(
                _request.DependencyProviders.GlobalPackages,
                _request.DependencyProviders.FallbackPackageFolders,
                contextForProject,
                token);

            // Create assets file
            var assetsFile = BuildAssetsFile(
                _request.ExistingLockFile,
                _request.Project,
                graphs,
                localRepositories,
                contextForProject);

            _success &= await ValidateRestoreGraphsAsync(graphs, _logger);

            // Check package compatibility
            var checkResults = VerifyCompatibility(
                _request.Project,
                _includeFlagGraphs,
                localRepositories,
                assetsFile,
                graphs,
                _request.ValidateRuntimeAssets,
                _logger);

            if (checkResults.Any(r => !r.Success))
            {
                _success = false;
            }


            // Determine the lock file output path
            var assetsFilePath = GetAssetsFilePath(assetsFile);
            // Determine the cache file output path
            var cacheFilePath = NoOpRestoreUtilities.GetCacheFilePath(_request);

            // Tool restores are unique since the output path is not known until after restore
            if (_request.LockFilePath == null
                && _request.ProjectStyle == ProjectStyle.DotnetCliTool)
            {
                _request.LockFilePath = assetsFilePath;
            }

            // Generate Targets/Props files
            var msbuildOutputFiles = Enumerable.Empty<MSBuildOutputFile>();

            if (contextForProject.IsMsBuildBased)
            {
                msbuildOutputFiles = BuildAssetsUtils.GetMSBuildOutputFiles(
                    _request.Project,
                    assetsFile,
                    graphs,
                    localRepositories,
                    _request,
                    assetsFilePath,
                    _success,
                    _logger);
            }

            // If the request is for a lower lock file version, downgrade it appropriately
            DowngradeLockFileIfNeeded(assetsFile);

            // Revert to the original case if needed
            await FixCaseForLegacyReaders(graphs, assetsFile, token);

            if (cacheFile != null)
            {
                cacheFile.Success = _success;
            }
            
            // Write the logs into the assets file
            var logs = (_logger as CollectorLogger).Errors
                .Select(l => AssetsLogMessage.Create(l))
                .ToList();

            assetsFile.LogMessages = logs;

<<<<<<< HEAD
=======

            restoreTime.Stop();
>>>>>>> 92ed4142

            restoreTime.Stop();
            // Create result
            return new RestoreResult(
                _success,
                graphs,
                checkResults,
                msbuildOutputFiles,
                assetsFile,
                _request.ExistingLockFile,
                assetsFilePath,
                cacheFile,
                cacheFilePath,
                _request.ProjectStyle,
                restoreTime.Elapsed);
        }

        private KeyValuePair<CacheFile,bool> EvaluateCacheFile()
        {
            CacheFile cacheFile;
            var newDgSpecHash = _request.DependencyGraphSpec.GetHash();
            var noOp = false;
            if (_request.AllowNoOp && File.Exists(_request.Project.RestoreMetadata.CacheFilePath))
            {
                cacheFile = CacheFileFormat.Load(_request.Project.RestoreMetadata.CacheFilePath, _logger);

                if (cacheFile.IsValid && StringComparer.Ordinal.Equals(cacheFile.DgSpecHash, newDgSpecHash))
                {
                    _logger.LogVerbose(string.Format(CultureInfo.CurrentCulture, Strings.Log_RestoreNoOpFinish, _request.Project.Name));
                    _success = true;
                    noOp = true;
                }
                else
                {
                    cacheFile = new CacheFile(newDgSpecHash);
                    _logger.LogVerbose(string.Format(CultureInfo.CurrentCulture, Strings.Log_RestoreNoOpDGChanged, _request.Project.Name));
                }
            }
            else
            {
                cacheFile = new CacheFile(newDgSpecHash);

            }
            return new KeyValuePair<CacheFile,bool>(cacheFile, noOp) ;
        }

        private string GetAssetsFilePath(LockFile lockFile)
        {
            var projectLockFilePath = _request.LockFilePath;

            if (string.IsNullOrEmpty(projectLockFilePath))
            {
                if (_request.ProjectStyle == ProjectStyle.PackageReference
                    || _request.ProjectStyle == ProjectStyle.Standalone)
                {
                    projectLockFilePath = Path.Combine(_request.RestoreOutputPath, LockFileFormat.AssetsFileName);
                }
                else if (_request.ProjectStyle == ProjectStyle.DotnetCliTool)
                {
                    var toolName = ToolRestoreUtility.GetToolIdOrNullFromSpec(_request.Project);
                    var lockFileLibrary = ToolRestoreUtility.GetToolTargetLibrary(lockFile, toolName);

                    if (lockFileLibrary != null)
                    {
                        var version = lockFileLibrary.Version;

                        var toolPathResolver = new ToolPathResolver(_request.PackagesDirectory);
                        projectLockFilePath = toolPathResolver.GetLockFilePath(
                            toolName,
                            version,
                            lockFile.Targets.First().TargetFramework);
                    }
                }
                else
                {
                    projectLockFilePath = Path.Combine(_request.Project.BaseDirectory, LockFileFormat.LockFileName);
                }
            }

            return Path.GetFullPath(projectLockFilePath);
        }

        private void DowngradeLockFileIfNeeded(LockFile lockFile)
        {
            if (_request.LockFileVersion <= 2)
            {
                DowngradeLockFileToV2(lockFile);
            }

            if (_request.LockFileVersion <= 1)
            {
                DowngradeLockFileToV1(lockFile);
            }
        }

        private async Task FixCaseForLegacyReaders(
            IEnumerable<RestoreTargetGraph> graphs,
            LockFile lockFile,
            CancellationToken token)
        {
            // The main restore operation restores packages with lowercase ID and version. If the
            // restore request is for lowercase packages, then take this additional post-processing
            // step.
            if (!_request.IsLowercasePackagesDirectory)
            {
                var originalCase = new OriginalCaseGlobalPackageFolder(_request);

                // Convert the case of all the packages used in the project restore
                await originalCase.CopyPackagesToOriginalCaseAsync(graphs, token);

                // Convert the project lock file contents.
                originalCase.ConvertLockFileToOriginalCase(lockFile);
            }
        }

        private LockFile BuildAssetsFile(
            LockFile existingLockFile,
            PackageSpec project,
            IEnumerable<RestoreTargetGraph> graphs,
            IReadOnlyList<NuGetv3LocalRepository> localRepositories,
            RemoteWalkContext contextForProject)
        {
            // Build the lock file
            var lockFile = new LockFileBuilder(_request.LockFileVersion, _logger, _includeFlagGraphs)
                    .CreateLockFile(
                        existingLockFile,
                        project,
                        graphs,
                        localRepositories,
                        contextForProject);

            return lockFile;
        }

        /// <summary>
        /// Check if the given graphs are valid and log errors/warnings.
        /// If fatal errors are encountered the rest of the errors/warnings
        /// are not logged. This is to avoid flooding the log with long 
        /// dependency chains for every package.
        /// </summary>
        private static async Task<bool> ValidateRestoreGraphsAsync(IEnumerable<RestoreTargetGraph> graphs, ILogger logger)
        {
            // Check for cycles
            var success = await ValidateCyclesAsync(graphs, logger);

            if (success)
            {
                // Check for conflicts if no cycles existed
                success = await ValidateConflictsAsync(graphs, logger);
            }

            if (success)
            {
                // Log downgrades if everything else was successful
                await LogDowngradeWarningsAsync(graphs, logger);
            }

            return success;
        }

        /// <summary>
        /// Logs an error and returns false if any cycles exist.
        /// </summary>
        private static async Task<bool> ValidateCyclesAsync(IEnumerable<RestoreTargetGraph> graphs, ILogger logger)
        {
            foreach (var graph in graphs)
            {
                foreach (var cycle in graph.AnalyzeResult.Cycles)
                {
                    var text = Strings.Log_CycleDetected + $" {Environment.NewLine}  {cycle.GetPath()}.";
                    await logger.LogAsync(RestoreLogMessage.CreateError(NuGetLogCode.NU1606, text, cycle.Key?.Name, graph.Name));
                    return false;
                }
            }

            return true;
        }

        /// <summary>
        /// Logs an error and returns false if any conflicts exist.
        /// </summary>
        private static async Task<bool> ValidateConflictsAsync(IEnumerable<RestoreTargetGraph> graphs, ILogger logger)
        {
            foreach (var graph in graphs)
            {
                foreach (var versionConflict in graph.AnalyzeResult.VersionConflicts)
                {
                    var message = string.Format(
                            CultureInfo.CurrentCulture,
                            Strings.Log_VersionConflict,
                            versionConflict.Selected.Key.Name)
                        + $" {Environment.NewLine} {versionConflict.Selected.GetPath()} {Environment.NewLine} {versionConflict.Conflicting.GetPath()}.";

                    await logger.LogAsync(RestoreLogMessage.CreateError(NuGetLogCode.NU1607, message, versionConflict.Selected.Key.Name, graph.Name));
                    return false;
                }
            }

            return true;
        }

        /// <summary>
        /// Log downgrade warnings from the graphs.
        /// </summary>
        private static Task LogDowngradeWarningsAsync(IEnumerable<RestoreTargetGraph> graphs, ILogger logger)
        {
            var messages = new List<RestoreLogMessage>();

            foreach (var graph in graphs)
            {
                if (graph.AnalyzeResult.Downgrades.Count > 0)
                {
                    // Find all dependencies in the flattened graph that are not packages.
                    var ignoreIds = new HashSet<string>(
                            graph.Flattened.Where(e => e.Key.Type != LibraryType.Package)
                                       .Select(e => e.Key.Name),
                        StringComparer.OrdinalIgnoreCase);

                    foreach (var downgrade in graph.AnalyzeResult.Downgrades)
                    {
                        var downgraded = downgrade.DowngradedFrom;
                        var downgradedBy = downgrade.DowngradedTo;

                        // Filter out non-package dependencies
                        if (!ignoreIds.Contains(downgraded.Key.Name))
                        {
                            // Not all dependencies have a min version, if one does not exist use 0.0.0
                            var fromVersion = downgraded.Key.VersionRange.MinVersion ?? new NuGetVersion(0, 0, 0);
                            var toVersion = downgradedBy.Key.VersionRange.MinVersion ?? new NuGetVersion(0, 0, 0);

                            var message = string.Format(
                                    CultureInfo.CurrentCulture,
                                    Strings.Log_DowngradeWarning,
                                    downgraded.Key.Name,
                                    fromVersion,
                                    toVersion)
                                + $" {Environment.NewLine} {downgraded.GetPath()} {Environment.NewLine} {downgradedBy.GetPath()}";

                            messages.Add(RestoreLogMessage.CreateWarning(NuGetLogCode.NU1605, message, downgraded.Key.Name, graph.Name));
                        }
                    }
                }
            }

            // Merge and log messages
            var mergedMessages = DiagnosticUtility.MergeOnTargetGraph(messages);
            return logger.LogMessagesAsync(mergedMessages);
        }

        private static IList<CompatibilityCheckResult> VerifyCompatibility(
                PackageSpec project,
                Dictionary<RestoreTargetGraph, Dictionary<string, LibraryIncludeFlags>> includeFlagGraphs,
                IReadOnlyList<NuGetv3LocalRepository> localRepositories,
                LockFile lockFile,
                IEnumerable<RestoreTargetGraph> graphs,
                bool validateRuntimeAssets,
                ILogger logger)
        {
            // Scan every graph for compatibility, as long as there were no unresolved packages
            var checkResults = new List<CompatibilityCheckResult>();
            if (graphs.All(g => !g.Unresolved.Any()))
            {
                var checker = new CompatibilityChecker(localRepositories, lockFile, validateRuntimeAssets, logger);
                foreach (var graph in graphs)
                {
                    logger.LogVerbose(string.Format(CultureInfo.CurrentCulture, Strings.Log_CheckingCompatibility, graph.Name));

                    var includeFlags = IncludeFlagUtils.FlattenDependencyTypes(includeFlagGraphs, project, graph);

                    var res = checker.Check(graph, includeFlags);
                    checkResults.Add(res);
                    if (res.Success)
                    {
                        logger.LogVerbose(string.Format(CultureInfo.CurrentCulture, Strings.Log_PackagesAndProjectsAreCompatible, graph.Name));
                    }
                    else
                    {
                        // Get error counts on a project vs package basis
                        var projectCount = res.Issues.Count(issue => issue.Type == CompatibilityIssueType.ProjectIncompatible);
                        var packageCount = res.Issues.Count(issue => issue.Type != CompatibilityIssueType.ProjectIncompatible);

                        // Log a summary with compatibility error counts
                        if (projectCount > 0)
                        {
                            logger.LogDebug($"Incompatible projects: {projectCount}");
                        }

                        if (packageCount > 0)
                        {
                            logger.LogDebug($"Incompatible packages: {packageCount}");
                        }
                    }
                }
            }

            return checkResults;
        }

        private async Task<IEnumerable<RestoreTargetGraph>> ExecuteRestoreAsync(
            NuGetv3LocalRepository userPackageFolder,
            IReadOnlyList<NuGetv3LocalRepository> fallbackPackageFolders,
            RemoteWalkContext context,
            CancellationToken token)
        {
            if (_request.Project.TargetFrameworks.Count == 0)
            {
                var message = string.Format(CultureInfo.CurrentCulture, Strings.Log_ProjectDoesNotSpecifyTargetFrameworks, _request.Project.Name, _request.Project.FilePath);
                await _logger.LogAsync(RestoreLogMessage.CreateError(NuGetLogCode.NU1001, message));

                _success = false;
                return Enumerable.Empty<RestoreTargetGraph>();
            }

            _logger.LogMinimal(string.Format(CultureInfo.CurrentCulture, Strings.Log_RestoringPackages, _request.Project.FilePath));

            // Get external project references
            // If the top level project already exists, update the package spec provided
            // with the RestoreRequest spec.
            var updatedExternalProjects = GetProjectReferences(context);

            // Determine if the targets and props files should be written out.
            context.IsMsBuildBased = _request.ProjectStyle != ProjectStyle.DotnetCliTool;

            // Load repositories
            // the external project provider is specific to the current restore project
            context.ProjectLibraryProviders.Add(
                    new PackageSpecReferenceDependencyProvider(updatedExternalProjects, _logger));

            var remoteWalker = new RemoteDependencyWalker(context);

            var projectRange = new LibraryRange()
            {
                Name = _request.Project.Name,
                VersionRange = new VersionRange(_request.Project.Version),
                TypeConstraint = LibraryDependencyTarget.Project | LibraryDependencyTarget.ExternalProject
            };

            // Resolve dependency graphs
            var allInstalledPackages = new HashSet<LibraryIdentity>();
            var allGraphs = new List<RestoreTargetGraph>();
            var runtimeIds = RequestRuntimeUtility.GetRestoreRuntimes(_request);
            var projectFrameworkRuntimePairs = CreateFrameworkRuntimePairs(_request.Project, runtimeIds);
            var hasSupports = _request.Project.RuntimeGraph.Supports.Count > 0;

            var projectRestoreRequest = new ProjectRestoreRequest(
                _request,
                _request.Project,
                _request.ExistingLockFile,
                _runtimeGraphCache,
                _runtimeGraphCacheByPackage,
                _logger);

            var projectRestoreCommand = new ProjectRestoreCommand(projectRestoreRequest);

            var result = await projectRestoreCommand.TryRestore(
                projectRange,
                projectFrameworkRuntimePairs,
                allInstalledPackages,
                userPackageFolder,
                fallbackPackageFolders,
                remoteWalker,
                context,
                forceRuntimeGraphCreation: hasSupports,
                token: token);

            var success = result.Item1;

            allGraphs.AddRange(result.Item2);

            _success = success;

            // Calculate compatibility profiles to check by merging those defined in the project with any from the command line
            foreach (var profile in _request.Project.RuntimeGraph.Supports)
            {
                var runtimes = result.Item3;

                CompatibilityProfile compatProfile;
                if (profile.Value.RestoreContexts.Any())
                {
                    // Just use the contexts from the project definition
                    compatProfile = profile.Value;
                }
                else if (!runtimes.Supports.TryGetValue(profile.Value.Name, out compatProfile))
                {
                    // No definition of this profile found, so just continue to the next one
                    var message = string.Format(CultureInfo.CurrentCulture, Strings.Log_UnknownCompatibilityProfile, profile.Key);

                    await _logger.LogAsync(RestoreLogMessage.CreateWarning(NuGetLogCode.NU1502, message));
                    continue;
                }

                foreach (var pair in compatProfile.RestoreContexts)
                {
                    _logger.LogDebug($" {profile.Value.Name} -> +{pair}");
                    _request.CompatibilityProfiles.Add(pair);
                }
            }

            // Walk additional runtime graphs for supports checks
            if (_success && _request.CompatibilityProfiles.Any())
            {
                var compatibilityResult = await projectRestoreCommand.TryRestore(
                    projectRange,
                    _request.CompatibilityProfiles,
                    allInstalledPackages,
                    userPackageFolder,
                    fallbackPackageFolders,
                    remoteWalker,
                    context,
                    forceRuntimeGraphCreation: true,
                    token: token);

                _success = compatibilityResult.Item1;

                // TryRestore may contain graphs that are already in allGraphs if the
                // supports section contains the same TxM as the project framework.
                var currentGraphs = new HashSet<KeyValuePair<NuGetFramework, string>>(
                    allGraphs.Select(graph => new KeyValuePair<NuGetFramework, string>(
                        graph.Framework,
                        graph.RuntimeIdentifier))
                    );

                foreach (var graph in compatibilityResult.Item2)
                {
                    var key = new KeyValuePair<NuGetFramework, string>(
                        graph.Framework,
                        graph.RuntimeIdentifier);

                    if (currentGraphs.Add(key))
                    {
                        allGraphs.Add(graph);
                    }
                }
            }


            return allGraphs;
        }

        private List<ExternalProjectReference> GetProjectReferences(RemoteWalkContext context)
        {
            // External references
            var updatedExternalProjects = new List<ExternalProjectReference>();

            if (_request.ExternalProjects.Count == 0)
            {
                // If no projects exist add the current project.json file to the project
                // list so that it can be resolved.
                updatedExternalProjects.Add(ToExternalProjectReference(_request.Project));
            }
            else if (_request.ExternalProjects.Count > 0)
            {
                // There should be at most one match in the external projects.
                var rootProjectMatches = _request.ExternalProjects.Where(proj =>
                        string.Equals(
                            _request.Project.Name,
                            proj.PackageSpecProjectName,
                            StringComparison.OrdinalIgnoreCase))
                        .ToList();

                if (rootProjectMatches.Count > 1)
                {
                    throw new InvalidOperationException($"Ambiguous project name '{_request.Project.Name}'.");
                }

                var rootProject = rootProjectMatches.SingleOrDefault();

                if (rootProject != null)
                {
                    // Replace the project spec with the passed in package spec,
                    // for installs which are done in memory first this will be
                    // different from the one on disk
                    updatedExternalProjects.AddRange(_request.ExternalProjects
                        .Where(project =>
                            !project.UniqueName.Equals(rootProject.UniqueName, StringComparison.Ordinal)));

                    var updatedReference = new ExternalProjectReference(
                        rootProject.UniqueName,
                        _request.Project,
                        rootProject.MSBuildProjectPath,
                        rootProject.ExternalProjectReferences);

                    updatedExternalProjects.Add(updatedReference);
                }
            }
            else
            {
                // External references were passed, but the top level project wasn't found.
                // This is always due to an internal issue and typically caused by errors 
                // building the project closure.
                Debug.Fail("RestoreRequest.ExternalProjects contains references, but does not contain the top level references. Add the project we are restoring for.");
                throw new InvalidOperationException($"Missing external reference metadata for {_request.Project.Name}");
            }

            return updatedExternalProjects;
        }

        private static IEnumerable<FrameworkRuntimePair> CreateFrameworkRuntimePairs(
            PackageSpec packageSpec,
            ISet<string> runtimeIds)
        {
            var projectFrameworkRuntimePairs = new List<FrameworkRuntimePair>();
            foreach (var framework in packageSpec.TargetFrameworks)
            {
                // We care about TFM only and null RID for compilation purposes
                projectFrameworkRuntimePairs.Add(new FrameworkRuntimePair(framework.FrameworkName, null));

                foreach (var runtimeId in runtimeIds)
                {
                    projectFrameworkRuntimePairs.Add(new FrameworkRuntimePair(framework.FrameworkName, runtimeId));
                }
            }

            return projectFrameworkRuntimePairs;
        }

        private static RemoteWalkContext CreateRemoteWalkContext(RestoreRequest request, ICollectorLogger logger)
        {
            var context = new RemoteWalkContext(
                request.CacheContext,
                logger);

            foreach (var provider in request.DependencyProviders.LocalProviders)
            {
                context.LocalLibraryProviders.Add(provider);
            }

            foreach (var provider in request.DependencyProviders.RemoteProviders)
            {
                context.RemoteLibraryProviders.Add(provider);
            }

            return context;
        }

        private void DowngradeLockFileToV2(LockFile lockFile)
        {
            // noop
        }

        private void DowngradeLockFileToV1(LockFile lockFile)
        {
            // Remove projects from the library section
            var libraryProjects = lockFile.Libraries.Where(lib => lib.Type == LibraryType.Project).ToArray();

            foreach (var library in libraryProjects)
            {
                lockFile.Libraries.Remove(library);
            }

            // Remove projects from the targets section
            foreach (var target in lockFile.Targets)
            {
                var targetProjects = target.Libraries.Where(lib => lib.Type == LibraryType.Project).ToArray();

                foreach (var library in targetProjects)
                {
                    target.Libraries.Remove(library);
                }
            }

            foreach (var library in lockFile.Targets.SelectMany(target => target.Libraries))
            {
                // Null out all target types, these did not exist in v1
                library.Type = null;
            }

            // Remove the package spec
            lockFile.PackageSpec = null;
        }

        private static ExternalProjectReference ToExternalProjectReference(PackageSpec project)
        {
            return new ExternalProjectReference(
                project.Name,
                project,
                msbuildProjectPath: null,
                projectReferences: Enumerable.Empty<string>());
        }
    }
}<|MERGE_RESOLUTION|>--- conflicted
+++ resolved
@@ -68,9 +68,9 @@
             };
 
             localRepositories.AddRange(_request.DependencyProviders.FallbackPackageFolders);
-<<<<<<< HEAD
             
             var contextForProject = CreateRemoteWalkContext(_request);
+
             CacheFile cacheFile = null;
             if (NoOpRestoreUtilities.IsNoOpSupported(_request)) {
                 var cacheFileAndStatus = EvaluateCacheFile();
@@ -93,10 +93,6 @@
                     }
                 }
             }
-=======
-
-            var contextForProject = CreateRemoteWalkContext(_request, _logger);
->>>>>>> 92ed4142
 
             // Restore
             var graphs = await ExecuteRestoreAsync(
@@ -176,12 +172,6 @@
                 .ToList();
 
             assetsFile.LogMessages = logs;
-
-<<<<<<< HEAD
-=======
-
-            restoreTime.Stop();
->>>>>>> 92ed4142
 
             restoreTime.Stop();
             // Create result
